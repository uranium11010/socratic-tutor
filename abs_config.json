--- conflicted
+++ resolved
@@ -1,9 +1,5 @@
 {
-<<<<<<< HEAD
-    "experiment_id": "test",
-=======
     "experiment_id": "abs_new_idx",
->>>>>>> 6d765996
     "run_index": 0,
     "domain": "equations-ct",
     "environment_backend": "Rust",
