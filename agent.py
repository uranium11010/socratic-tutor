# Implementation of Reinforcement Learning agents that interact with the
# educational domain environment implemented in Racket.

import argparse
import collections
import copy
from dataclasses import dataclass
import time
import itertools
import random
import json
import math
import subprocess
import logging

import torch
from torch import nn
from torch.nn import functional as F
from torch.distributions.categorical import Categorical
import wandb

import util
from util import register
from environment import Environment, State, Action
from evaluation import EnvironmentWithEvaluationProxy, evaluate_policy, evaluate_policy_checkpoints
from q_function import QFunction, InverseLength, RandomQFunction, RubiksGreedyHeuristic


SUCCESS_STATE = State(['success'], [], 1.0)


class LearningAgent:
    '''Algorithm that guides learning via interaction with the enviroment.
    Gets to decide when to start a new problem, what states to expand, when to take
    random actions, etc.

    Any learning algorithm can be combined with any Q-Function.
    '''

    subtypes: dict = {}

    def learn_from_environment(self, environment):
        "Lets the agent learn by interaction using any algorithm."
        raise NotImplementedError()

    def learn_from_experience(self):
        "Lets the agent optionally learn from its past interactions one last time before eval."

    def stats(self):
        "Returns a string with learning statistics for this agent, for debugging."
        return ""

    def get_q_function(self):
        "Returns a QFunction that encodes the current learned model."
        raise NotImplementedError()

    @staticmethod
    def new(q_fn, config):
        return LearningAgent.subtypes[config['type']](q_fn, config)


@dataclass
class ContrastiveExample:
    "Keeps track of one contrastive example (one positive vs N negative actions)"
    positive: Action
    negatives: list[Action]
    gap: int  # How many steps into the future is this example for.


@register(LearningAgent)
class NCE(LearningAgent):
    "Agent that uses the InfoNCE contrastive loss to differentiate positive/negative actions"
    def __init__(self, q_function, config):
        self.q_function = q_function
        self.bootstrapping = True
        replay_buffer_size = config.get('replay_buffer_size', 10**6)
        self.examples = collections.deque(maxlen=replay_buffer_size)

        self.training_problems_solved = 0

        self.max_depth = config['max_depth']
        self.depth_step = config['depth_step']
        self.initial_depth = config['initial_depth']
        self.step_every = config['step_every']
        self.beam_size = config['beam_size']

        self.optimize_every = config.get('optimize_every', 1)
        self.n_gradient_steps = config.get('n_gradient_steps', 64)

        bootstrap_from = config.get('bootstrap_from', 'Random')

        if bootstrap_from == 'InverseLength':
            self.bootstrap_policy = InverseLength(self.q_function.device)
        elif bootstrap_from == 'RubiksGreedyHeuristic':
            self.bootstrap_policy = RubiksGreedyHeuristic(self.q_function.device)
        else:
            self.bootstrap_policy = RandomQFunction(self.q_function.device)

        self.n_bootstrap_problems = config.get('n_bootstrap_problems', 100)

        # Knob: whether to add an artificial 'success' state in the end
        # of the solution in training examples. The idea is that this would align
        # all states that are in the path to a solution closer together.
        self.add_success_state = config.get('add_success_state', False)
        self.keep_optimizer = config.get('keep_optimizer', True)
        # Knob: how many future states to use as examples.
        self.n_future_states = config.get('n_future_states', 1)
        self.learning_rate = config.get('lr', 1e-4)
        self.reset_optimizer()

        self.current_depth = self.initial_depth
        self.bootstrapping = True

    def reset_optimizer(self):
        self.optimizer = torch.optim.Adam(self.q_function.parameters(), lr=self.learning_rate)

    def name(self):
        return 'NCE'

    def learn_from_environment(self, environment):
        for i in itertools.count():
            problem = environment.generate_new()
            solution = self.beam_search(problem, environment)

            if solution is not None:
                self.training_problems_solved += 1

                if self.training_problems_solved >= self.n_bootstrap_problems:
                    self.bootstrapping = False

                    if self.training_problems_solved % self.optimize_every == 0:
                        logging.info('Running SGD steps.')
                        self.gradient_steps()

            if (i + 1) % self.step_every == 0:
                self.current_depth = min(self.max_depth, self.current_depth + self.depth_step)
                logging.info(f'Beam search depth increased to {self.current_depth}.')

    def get_q_function(self):
        if self.bootstrapping:
            return self.bootstrap_policy
        return self.q_function

    def beam_search(self, state, environment):
        '''Performs beam search in a train problem while recording particular examples
        in the replay buffer (according to the various knobs in the algorithm, see config)'''

        beam = [state]
        solution = None  # The state that we found that solves the problem.
        q = self.get_q_function()
        seen = {state}
        visited_states = [[state]]  # List of states visited in each iteration (used to retrieve negatives).

        t = q.get_aggregation_transform()

        logging.info(f'Trying {state}')

        for i in range(self.current_depth):
            rewards, actions = zip(*environment.step(beam))

            for s, r, state_actions in zip(beam, rewards, actions):
                # Record solution, if found.
                if r:
                    solution = s

            if solution is not None:
                break

            all_actions = [a for state_actions in actions for a in state_actions]

            if not len(all_actions):
                break

            # Query model, sort next states by value, then update beam.
            with torch.no_grad():
                q_values = q(all_actions).tolist()

            for a, v in zip(all_actions, q_values):
                a.value = v

            next_states = []
            for s, state_actions in zip(beam, actions):
                for a in state_actions:
                    ns = a.next_state
                    ns.value = s.value + t(a.value)
                    next_states.append(ns)

            next_states.sort(key=lambda s: s.value, reverse=True)
            # Remove duplicates while keeping the order (i.e. if a state appears multiple times,
            # keep the one with the largest value). Works because dict is ordered in Python 3.6+.
            next_states = [s for s in dict.fromkeys(next_states) if s not in seen]
            visited_states.append(next_states)
            seen.update(next_states)
            beam = next_states[:self.beam_size]
            logging.info(f'Beam #{i}: {beam}:')

            if not beam:
                break

        logging.info('Solved? {} (solution len {}, q={})'
                     .format(solution is not None,
                             solution and len(visited_states),
                             type(q)))

        # If found a solution, make contrastive examples from each iteration.
        if solution is not None:
            positive = solution

            for states in reversed(visited_states):
                if positive.parent_action is None:
                    break

                negatives = [s.parent_action for s in states if id(s) != id(positive)]
                example = ContrastiveExample(positive=positive.parent_action,
                                             negatives=negatives,
                                             gap=1)
                self.examples.append(example)
                positive = positive.parent_action.state

        return solution

    def stats(self):
        return "{} solutions found, {} contrastive examples".format(
            self.training_problems_solved,
            len(self.examples))

    def gradient_steps(self):
        if not self.examples:
            return

        celoss = nn.CrossEntropyLoss()

        for i in range(self.n_gradient_steps):
            e = random.choice(self.examples)
            all_actions = [e.positive] + e.negatives

            self.optimizer.zero_grad()
            f_pred = self.q_function(all_actions)
            loss = celoss(f_pred.unsqueeze(0), torch.zeros(1, dtype=int, device=f_pred.device))
            wandb.log({'train_loss': loss.item()})
            loss.backward()
            self.optimizer.step()


@register(LearningAgent)
class BeamSearchIterativeDeepening(LearningAgent):
    def __init__(self, q_function, config):
        self.q_function = q_function
        self.bootstrapping = True
        self.replay_buffer_size = config['replay_buffer_size']

        self.replay_buffer_pos = collections.deque(maxlen=self.replay_buffer_size)
        self.replay_buffer_neg = collections.deque(maxlen=self.replay_buffer_size)
        self.training_problems_solved = 0

        self.max_depth = config['max_depth']
        self.depth_step = config['depth_step']
        self.initial_depth = config['initial_depth']
        self.step_every = config['step_every']
        self.beam_size = config['beam_size']

        self.balance_examples = config.get('balance_examples', True)
        self.optimize_on = config.get('optimize_on', 'problem')
        self.reward_decay = config.get('reward_decay', 1.0)
        self.batch_size = config.get('batch_size', 64)
        self.optimize_every = config.get('optimize_every', 1)
        self.n_gradient_steps = config.get('n_gradient_steps', 10)
        self.discard_unsolved_problems = config.get('discard_unsolved', False)
        self.full_imitation_learning = config.get('full_imitation_learning', False)

        if config.get('bootstrap_from', 'Random') == 'InverseLength':
            self.bootstrap_policy = InverseLength(self.q_function.device)
        else:
            self.bootstrap_policy = RandomQFunction(self.q_function.device)

        # Knob: whether to add an artificial 'success' state in the end
        # of the solution in training examples. The idea is that this would align
        # all states that are in the path to a solution closer together.
        self.add_success_state = config.get('add_success_state', False)
        # Knob: how many future states to use as examples.
        self.n_future_states = config.get('n_future_states', 1)
        self.n_negatives = config.get('n_negatives', 1)
        self.learning_rate = config.get('lr', 1e-4)

        self.current_depth = self.initial_depth
        self.bootstrapping = True

    def name(self):
        if self.full_imitation_learning:
            return 'ImitationLearning'
        elif self.depth_step == 0 and not self.balance_examples:
            return 'DAgger'
        elif self.depth_step > 0 and not self.balance_examples:
            return 'IDDagger'
        elif self.depth_step > 0 and self.balance_examples:
            return 'IDCDagger'

    def learn_from_environment(self, environment):
        for i in itertools.count():
            problem = environment.generate_new()
            solution = self.beam_search(problem, environment)

            if solution is not None:
                self.training_problems_solved += 1

            if ((self.optimize_on == 'problem' and (i + 1) % self.optimize_every == 0) or
                (self.optimize_on == 'solution' and solution is not None and
                 self.training_problems_solved % self.optimize_every == 0)):
                logging.info('Running SGD steps.')
                self.gradient_steps()

            if (i + 1) % self.step_every == 0:
                self.current_depth = min(self.max_depth, self.current_depth + self.depth_step)
                logging.info(f'Beam search depth increased to {self.current_depth}.')

    def learn_from_experience(self):
        if self.full_imitation_learning:
            logging.info('Running Imitation learning')
            self.gradient_steps(True)

    def get_q_function(self):
        if self.bootstrapping:
            return self.bootstrap_policy
        return self.q_function

    def beam_search(self, state, environment):
        '''Performs beam search in a train problem while recording particular examples
        in the replay buffer (according to the various knobs in the algorithm, see config)'''

        states_by_id = {id(state): state}
        state_parent_edge = {}
        beam = [state]
        solution = None  # The state that we found that solves the problem.
        action_reward = {}  # Remember rewards we attribute to each action.
        q = self.get_q_function()
        seen = {state}

        logging.info(f'Trying {state}')

        for i in range(self.current_depth):
            rewards, actions = zip(*environment.step(beam))

            for s, r, state_actions in zip(beam, rewards, actions):
                for a in state_actions:
                    # Remember how we got to this state.
                    states_by_id[id(a.next_state)] = a.next_state
                    state_parent_edge[id(a.next_state)] = (s, a)
                # Record solution, if found.
                if r:
                    if self.add_success_state:
                        success = copy.deepcopy(SUCCESS_STATE)
                        a = Action(s, 'success', success, 1.0, 1.0)
                        success.parent_action = a
                        states_by_id[id(success)] = success
                        state_parent_edge[id(success)] = (s, a)
                        solution = [success]
                    else:
                        solution = [s]

            if solution is not None:
                # Traverse all the state -> next_state edges backwards, remembering
                # all states in the path to the solution.
                current = solution[0]
                current_reward = 1.0

                while id(current) in state_parent_edge:
                    prev_s, a = state_parent_edge[id(current)]
                    action_reward[id(a)] = current_reward
                    current_reward *= self.reward_decay
                    current = prev_s
                    solution.append(current)

                solution = list(reversed(solution))
                break

            all_actions = [a for state_actions in actions for a in state_actions]

            if not len(all_actions):
                break

            # Query model, sort next states by value, then update beam.
            with torch.no_grad():
                q_values = q(all_actions).tolist()

            for a, v in zip(all_actions, q_values):
                a.value = v

            next_states = []
            for s, state_actions in zip(beam, actions):
                for a in state_actions:
                    ns = a.next_state
                    ns.value = s.value + math.log(a.value)
                    next_states.append(ns)

            next_states.sort(key=lambda s: s.value, reverse=True)
            # Remove duplicates while keeping the order (i.e. if a state appears multiple times,
            # keep the one with the largest value). Works because dict is ordered in Python 3.6+.
            next_states = [s for s in dict.fromkeys(next_states) if s not in seen]
            seen.update(next_states)
            beam = next_states[:self.beam_size]
            logging.info(f'Beam #{i}: {beam}:')

            if not beam:
                break

        logging.info('Solved? {} (solution len {}, q={})'
                     .format(solution is not None,
                             solution and len(solution),
                             type(q)))

        # Add all edges traversed as examples in the experience replay buffer.
        if solution is not None or not self.discard_unsolved_problems:
            # Add negative examples.
            for s, (parent, a) in state_parent_edge.items():
                r = action_reward.get(id(a), 0.0)
                if r == 0:
                    self.replay_buffer_neg.append((states_by_id[s], a, 0))
            # Add positive examples (possibly looking several steps ahead, depending
            # on `self.n_future_states`.
            if solution is not None:
                for i, s_i in enumerate(solution):
                    for j in range(i+1, min(i + 1 + self.n_future_states, len(solution))):
                        s_j = solution[j]
                        self.replay_buffer_pos.append((states_by_id[s],
                                                       s_j.parent_action,
                                                       action_reward[id(s_j.parent_action)]))

        return None if solution is None else solution[-1]

    def stats(self):
        return "replay buffer size = {}, {} positive".format(
            len(self.replay_buffer_pos) + len(self.replay_buffer_neg),
            len(self.replay_buffer_pos))

    def gradient_steps(self, is_last_round=False):
        if self.full_imitation_learning and not is_last_round:
            return

        if self.balance_examples:
            n_pos = len(self.replay_buffer_pos)
            n_neg = min(self.n_negatives * n_pos, len(self.replay_buffer_neg))
            examples = (random.sample(self.replay_buffer_pos, k=n_pos) +
                        random.sample(self.replay_buffer_neg, k=n_neg))
        else:
            examples = self.replay_buffer_pos + self.replay_buffer_neg

        logging.info(f'Taking {self.n_gradient_steps} with {len(examples)} examples'
                     f' (balanced = {self.balance_examples})')
        batch_size = min(self.batch_size, len(examples))

        if batch_size == 0:
            return

        optimizer = torch.optim.Adam(self.q_function.parameters(), lr=self.learning_rate)

        for i in range(self.n_gradient_steps):
            batch = random.sample(examples, batch_size)
            batch_s, batch_a, batch_r = zip(*batch)

            optimizer.zero_grad()

            r_pred = self.q_function(batch_a)
            loss = F.binary_cross_entropy(r_pred, torch.tensor(batch_r,
                                                               dtype=r_pred.dtype,
                                                               device=r_pred.device))
            wandb.log({'train_loss': loss.item()})
            loss.backward()
            optimizer.step()

        self.bootstrapping = False


# A tuple of the replay buffer. We don't need to store the current state or the next state
# because a0 is an Action object, which already has a0.state and a0.next_state.
QReplayBufferTuple = collections.namedtuple('QReplayBufferTuple',
                                            ['a0', 'r', 'A1'])


@register(LearningAgent)
class QLearning(LearningAgent):
    def __init__(self, q_function, config):
        self.q_function = q_function

        self.replay_buffer_size = config['replay_buffer_size']
        self.max_depth = config['max_depth']

        self.discount_factor = config.get('discount_factor', 1.0)
        self.batch_size = config.get('batch_size', 64)
        self.optimize_every = config.get('optimize_every', 16)
        self.softmax_alpha = config.get('softmax_alpha', 1.0)

        self.replay_buffer = collections.deque(maxlen=self.replay_buffer_size)
        self.solutions_found = 0

        self.optimizer = torch.optim.Adam(q_function.parameters(),
                                          lr=config.get('learning_rate', 1e-4))

    def name(self):
        return 'QLearning'

    def get_q_function(self):
        return self.q_function

    def learn_from_environment(self, environment):
        for i in itertools.count():
            state = environment.generate_new()
            r, actions = environment.step([state])[0]

            if r:
                # Trivial state: already solved, no examples to draw.
                continue

            for j in range(self.max_depth):
                # No actions to take.
                if not len(actions):
                    break

                with torch.no_grad():
                    q_values = self.q_function(actions)
                    pi = Categorical(logits=self.softmax_alpha * q_values)
                    a = pi.sample().item()

                s_next = actions[a].next_state
                r, next_actions = environment.step([s_next])[0]
                self.replay_buffer.append(QReplayBufferTuple(actions[a],
                                                             r,
                                                             next_actions))

            if i % self.optimize_every == 0:
                self.gradient_steps()

    def learn_from_experience(self):
        pass  # QLearning doesn't have a learning step at the end.

    def stats(self):
        return "replay buffer size = {}, {} solutions found".format(
            len(self.replay_buffer), self.solutions_found)

    def gradient_steps(self):
        examples = self.replay_buffer
        batch_size = min(self.batch_size, len(examples))

        if batch_size == 0:
            return

        batch = random.sample(examples, batch_size)
        ys = []

        # Compute ys.
        with torch.no_grad():
            for t in batch:
                if t.r > 0 or not t.A1:  # Next state is terminal.
                    ys.append(t.r)
                else:
                    # Need to compute maximum Q value for all actions.
                    max_q = self.q_function(t.A1).max()
                    ys.append(t.r + self.discount_factor * max_q)

        # Compute Q estimates and take gradient steps.
        self.optimizer.zero_grad()
        q_estimates = self.q_function([t.a0 for t in batch])

        y = torch.tensor(ys, dtype=q_estimates.dtype, device=q_estimates.device)
        loss = ((y - q_estimates)**2).mean()
        wandb.log({'train_loss': loss.item()})
        loss.backward()
        self.optimizer.step()


def run_agent_experiment(config, device):
    experiment_id = config['experiment_id']
    domain = config['domain']
    agent_name = config['agent']['name']
    run_index = config.get('run_index', 0)

    run_id = "{}-{}-{}{}".format(experiment_id, agent_name, domain, run_index)

    wandb.init(id=run_id,
               name=run_id,
               config=config,
<<<<<<< HEAD
               project='test',
               entity = "socratic",
=======
               entity='socratic',
               project=config.get('wandb_project', 'test'),
>>>>>>> 59dc6849
               reinit=True)

    env = Environment.from_config(config)
    q_fn = QFunction.new(config['agent']['q_function'], device)
    agent = LearningAgent.new(q_fn, config['agent'])

    print('Running', q_fn.name(), agent.name(), 'on', domain)

    eval_env = EnvironmentWithEvaluationProxy(experiment_id, run_index, agent_name, domain,
                                              agent, env, config['eval_environment'])
    eval_env.evaluate_agent()


def run_batch_experiment(config, range_to_run):
    'Spawns a series of processes to run experiments for each agent/domain pair.'
    experiment_id = config.get('experiment_id', util.random_id())
    domains = config['domains']
    agents = [c for c in config['agents'] if not c.get('disable')]
    n_runs = config.get('n_runs', 1)

    environment_backend = config.get('environment_backend', 'Racket')
    environment_port_base = config.get('environment_port_base', 9876)
    port = 0

    run_processes = []
    environments = []
    agent_index = 0
    gpus = config.get('gpus', [])

    if not gpus:
        print('WARNING: no GPUs specified.')

    print('Starting experiment', experiment_id)

    try:
        for domain in domains:
            for agent in agents:
                print(f'Running {agent["name"]} on {domain}')

                for run_index in range(n_runs):
                    if agent_index < range_to_run[0] or agent_index >= range_to_run[1]:
                        print(f'Run {run_index} not in range - skipping')
                        agent_index += 1
                        continue

                    if environment_backend == 'Racket':
                        port = environment_port_base + agent_index
                        environment_process = subprocess.Popen(
                            ['racket', 'environment.rkt', '-p', str(port)],
                            stderr=subprocess.DEVNULL)
                        environments.append(environment_process)

                        # Wait for environment to be ready.
                        time.sleep(30)

                    run_config = {
                        'experiment_id': experiment_id,
                        'run_index': run_index,
                        'agent': agent,
                        'domain': domain,
                        'environment_backend': environment_backend,
                        'environment_url': 'http://localhost:{}'.format(port),
                        'eval_environment': copy.deepcopy(config['eval_environment']),
                        'wandb_project': config.get('wandb_project')
                    }

                    print('Running agent with config', json.dumps(run_config))

                    agent_process = subprocess.Popen(
                        ['python3', 'agent.py', '--learn', '--config', json.dumps(run_config)]
                        + (['--gpu', str(gpus[agent_index % len(gpus)])] if gpus else []),
                        stderr=subprocess.DEVNULL)
                    run_processes.append(agent_process)

                    agent_index += 1

        print('Waiting for all agents to finish...')
        for p in run_processes:
            p.wait()
        print('Shutting down environments...')
        for p in environments:
            p.terminate()
        print('Done!')

    except (Exception, KeyboardInterrupt):
        print('Killing all created processes...')
        for p in run_processes + environments:
            p.terminate()

        raise


if __name__ == '__main__':
    parser = argparse.ArgumentParser("Train RL agents to solve symbolic domains")
    parser.add_argument('--config', help='Path to config file, or inline JSON.')
    parser.add_argument('--learn', help='Put an agent to learn from the environment', action='store_true')
    parser.add_argument('--experiment', help='Run a batch of experiments with multiple agents and environments',
                        action='store_true')
    parser.add_argument('--eval', help='Evaluate a learned policy', action='store_true')
    parser.add_argument('--eval-checkpoints', help='Show the evolution of a learned policy during interaction',
                        action='store_true')
    parser.add_argument('--debug', help='Enable debug messages.', action='store_true')
    parser.add_argument('--range', type=str, default=None,
                        help='Range of experiments to run. Format: 2-5 means range [2, 5).'
                        'Used to split experiments across multiple machines. Default: all')
    parser.add_argument('--gpu', type=int, default=None, help='Which GPU to use.')

    opt = parser.parse_args()

    try:
        if opt.config:
            config = json.loads(opt.config)
    except json.decoder.JSONDecodeError:
        config = json.load(open(opt.config))

    device = torch.device('cpu') if opt.gpu is None else torch.device(opt.gpu)

    # configure logging.
    FORMAT = '%(asctime)-15s %(message)s'
    logging.basicConfig(format=FORMAT)

    if opt.debug:
        logging.getLogger().setLevel(logging.INFO)

    if opt.range:
        range_to_run = tuple(map(int, opt.range.split('-')))
    else:
        range_to_run = (0, 10**9)

    # Only shown in debug mode.
    logging.info('Running in debug mode.')

    if opt.learn:
        run_agent_experiment(config, device)
    elif opt.eval:
        evaluate_policy(config, device)
    elif opt.eval_checkpoints:
        evaluate_policy_checkpoints(config, device)
    elif opt.experiment:
        run_batch_experiment(config, range_to_run)<|MERGE_RESOLUTION|>--- conflicted
+++ resolved
@@ -578,13 +578,8 @@
     wandb.init(id=run_id,
                name=run_id,
                config=config,
-<<<<<<< HEAD
-               project='test',
-               entity = "socratic",
-=======
                entity='socratic',
                project=config.get('wandb_project', 'test'),
->>>>>>> 59dc6849
                reinit=True)
 
     env = Environment.from_config(config)
